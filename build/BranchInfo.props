--- conflicted
+++ resolved
@@ -1,13 +1,8 @@
 <Project>
   <PropertyGroup>
     <MajorVersion>0</MajorVersion>
-<<<<<<< HEAD
-    <MinorVersion>10</MinorVersion>
-    <PatchVersion>1</PatchVersion>
-=======
     <MinorVersion>11</MinorVersion>
     <PatchVersion>0</PatchVersion>
->>>>>>> b1801a8a
     <PreReleaseLabel>preview</PreReleaseLabel>
   </PropertyGroup>
 </Project>